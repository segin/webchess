{
  "name": "webchess",
  "version": "1.0.0",
  "description": "A two-player online chess system with real-time gameplay and practice mode",
  "main": "src/server/index.js",
  "scripts": {
    "start": "node src/server/index.js",
    "dev": "nodemon src/server/index.js",
    "test": "jest",
    "test:watch": "jest --watch",
    "test:coverage": "jest --coverage",
    "test:ci": "CI=true NODE_ENV=ci jest --config=jest.ci.config.js --ci --coverage",
    "test:ci:fast": "CI=true NODE_ENV=ci jest --config=jest.ci.config.js --ci --bail=1 --silent",
    "test:ci:parallel": "CI=true NODE_ENV=ci jest --ci --coverage --maxWorkers=50%",
    "test:ci:validate": "node scripts/ci-validation.js",
    "test:coverage:validate": "npm run test:coverage && node scripts/coverage-validation.js",
    "test:coverage:report": "jest --coverage --silent && node scripts/coverage-validation.js",
    "test:coverage:monitor": "npm run test:coverage && node scripts/coverage-monitor.js",
    "coverage:validate": "node scripts/coverage-validation.js",
    "coverage:monitor": "node scripts/coverage-monitor.js",
    "test:verbose": "jest --verbose",
    "test:browser": "echo '\\n🌐 Browser Testing Instructions:\\n\\n1. Open public/test-runner.html in your web browser\\n2. Click \"Run All Browser Tests\" to execute the complete test suite\\n3. Individual test categories can be run separately:\\n   - Browser Environment Tests: DOM elements and localStorage\\n   - Mobile Compatibility Tests: Mobile-specific functionality\\n   - Game Integration Tests: WebChess game logic integration\\n\\n📊 For complete test coverage including server-side logic, use: npm test\\n'",
    "install:production": "npm install --production",
    "daemon:install": "sudo cp deployment/webchess.service /etc/systemd/system/ && sudo systemctl daemon-reload",
    "daemon:enable": "sudo systemctl enable webchess",
    "daemon:start": "sudo systemctl start webchess",
    "daemon:stop": "sudo systemctl stop webchess",
    "daemon:restart": "sudo systemctl restart webchess",
    "daemon:status": "sudo systemctl status webchess",
    "daemon:logs": "sudo journalctl -u webchess -f"
  },
  "keywords": [
    "chess",
    "multiplayer",
    "nodejs",
    "websocket"
  ],
  "author": "",
  "license": "MIT",
  "engines": {
    "node": ">=22.19.0",
    "npm": ">=10.0.0"
  },
  "dependencies": {
    "express": "^5.1.0",
    "socket.io": "^4.7.2",
    "tslib": "^2.8.1",
    "uuid": "^13.0.0"
  },
  "devDependencies": {
    "jest": "^30.2.0",
    "lighthouse": "^13.0.1",
<<<<<<< HEAD
    "nodemon": "^3.0.1",
    "puppeteer": "^24.31.0",
=======
    "nodemon": "^3.1.11",
    "puppeteer": "^24.26.1",
>>>>>>> 3eec6d4f
    "socket.io-client": "^4.8.1",
    "supertest": "^7.1.4"
  }
}<|MERGE_RESOLUTION|>--- conflicted
+++ resolved
@@ -50,13 +50,8 @@
   "devDependencies": {
     "jest": "^30.2.0",
     "lighthouse": "^13.0.1",
-<<<<<<< HEAD
-    "nodemon": "^3.0.1",
     "puppeteer": "^24.31.0",
-=======
     "nodemon": "^3.1.11",
-    "puppeteer": "^24.26.1",
->>>>>>> 3eec6d4f
     "socket.io-client": "^4.8.1",
     "supertest": "^7.1.4"
   }
