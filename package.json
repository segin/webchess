--- conflicted
+++ resolved
@@ -42,13 +42,8 @@
     "npm": ">=10.0.0"
   },
   "dependencies": {
-<<<<<<< HEAD
     "express": "^5.2.1",
-    "socket.io": "^4.7.2",
-=======
-    "express": "^5.1.0",
     "socket.io": "^4.8.1",
->>>>>>> 61239f35
     "tslib": "^2.8.1",
     "uuid": "^13.0.0"
   },
